use std::collections::HashMap;
use near_sdk::borsh::{self, BorshDeserialize, BorshSerialize};
use near_sdk::collections::{LazyOption, LookupMap, UnorderedMap, UnorderedSet};
use near_sdk::json_types::{U64, U128};
use near_sdk::{
	env, near_bindgen, serde_json::json, AccountId, BorshStorageKey, PanicOnDefault, CryptoHash,
};
use near_sdk::serde::{Deserialize, Serialize};

pub use crate::metadata::*;
pub use crate::nft_core::*;
pub use crate::utils::*;
pub use crate::approval::*;
pub use crate::royalty::*;
pub use crate::enumeration::*;
pub use crate::nft_type::*;
pub use crate::contract_source::*;

mod metadata;
mod nft_core;
mod utils;
mod approval;
mod royalty;
mod enumeration;
mod nft_type;
mod contract_source;

/// CUSTOM TYPES

/// payout series for royalties to market
#[derive(BorshDeserialize, BorshSerialize, Serialize, PanicOnDefault)]
#[serde(crate = "near_sdk::serde")]
pub struct Payout {
	payout: HashMap<AccountId, U128>
}

/// log type const
pub const EVENT_JSON: &str = "EVENT_JSON:";
/// between token_type_id and edition number e.g. 42:2 where 42 is type and 2 is edition
pub const TOKEN_DELIMETER: char = ':';
/// TokenMetadata.title returned for individual token e.g. "Title — 2/10" where 10 is max copies
pub const TITLE_DELIMETER: &str = " — ";
/// e.g. "Title — 2/10" where 10 is max copies
pub const EDITION_DELIMETER: &str = "/";
/// between filename and extension e.g. "cat.jpg" where cat is filename and jpg is extension
pub const FILE_DELIMETER: char = '.';

// CONTRACT

#[near_bindgen]
#[derive(BorshDeserialize, BorshSerialize, PanicOnDefault)]
pub struct ContractV1 { // OLD
	tokens: NonFungibleTokenV1,
	metadata: LazyOption<NFTContractMetadata>,
	token_type_by_title: LookupMap<TokenTypeTitle, TokenTypeId>,
	token_type_by_id: UnorderedMap<TokenTypeId, TokenTypeV1>,
}

#[near_bindgen]
#[derive(BorshDeserialize, BorshSerialize, PanicOnDefault)]
pub struct Contract { // CURRENT
	tokens_v1: NonFungibleTokenV1,
	tokens: VersionedNonFungibleToken,
	metadata: LazyOption<NFTContractMetadata>,
	contract_source_metadata: LazyOption<VersionedContractSourceMetadata>, // CONTRACT SOURCE METADATA: https://github.com/near/NEPs/blob/master/neps/nep-0330.md
	token_type_by_title: LookupMap<TokenTypeTitle, TokenTypeId>,
	token_type_by_id_v1: UnorderedMap<TokenTypeId, TokenTypeV1>,
	token_type_by_id: UnorderedMap<TokenTypeId, VersionedTokenType>,
	token_type_assets_by_id: LookupMap<TokenTypeId, TokenTypeAssets>, // parallel with token_type_by_id - used by minting function to set up NFT
	// token_type_mint_args_by_id: LookupMap<TokenTypeId, VersionedTokenTypeMintArgs>, // parallel with token_type_by_id - used by minting function to set up NFT
}

#[derive(BorshSerialize, BorshDeserialize)]
pub enum VersionedContract { 
    Current(Contract),
}

const DATA_IMAGE_SVG_NEAR_ICON: &str = "data:image/svg+xml,%3Csvg width='89' height='87' viewBox='0 0 89 87' fill='none' xmlns='http://www.w3.org/2000/svg'%3E%3Cpath d='M17.5427 48.1358C16.0363 48.1994 14.5323 47.9631 13.1165 47.4402C11.7006 46.9174 10.4007 46.1182 9.29096 45.0884C8.18118 44.0586 7.2833 42.8184 6.64855 41.4384C6.0138 40.0585 5.65465 38.5659 5.59156 37.0459C5.52847 35.5259 5.76267 34.0083 6.28084 32.5796C6.79901 31.151 7.59098 29.8393 8.61153 28.7194C9.63208 27.5996 10.8612 26.6936 12.2288 26.0531C13.5963 25.4126 15.0755 25.0502 16.5819 24.9865C24.9751 24.6329 35.6235 28.7963 45.0454 33.5128H45.1584C45.3247 33.5017 45.4826 33.4353 45.6073 33.3239C45.732 33.2125 45.8166 33.0624 45.8476 32.8973C45.8787 32.7322 45.8544 32.5613 45.7788 32.4115C45.7032 32.2618 45.5804 32.1416 45.4298 32.0699C34.3631 26.937 21.7648 22.4372 12.0376 23.1957C10.3305 23.3283 8.66598 23.7988 7.13906 24.5805C5.61215 25.3622 4.25275 26.4397 3.13852 27.7515C2.02429 29.0633 1.17706 30.5837 0.645141 32.2259C0.113223 33.8681 -0.0929378 35.5999 0.0384375 37.3225C0.169813 39.0451 0.636138 40.7247 1.41081 42.2655C2.18547 43.8062 3.25329 45.1779 4.55332 46.3022C5.85334 47.4265 7.36013 48.2815 8.98759 48.8182C10.6151 49.3549 12.3313 49.563 14.0385 49.4304C15.6964 49.2805 17.3083 48.7998 18.7805 48.016C18.3708 48.0818 17.9574 48.1218 17.5427 48.1358Z' fill='%23D5D4D8'/%3E%3Cpath d='M70.6208 62.6276C69.1906 61.7674 67.6059 61.2014 65.9579 60.9622C66.2954 61.1347 66.6237 61.3251 66.9414 61.5326C69.4762 63.2327 71.2378 65.8793 71.8388 68.8901C72.4398 71.9009 71.8309 75.0293 70.146 77.587C68.4612 80.1448 65.8383 81.9225 62.8545 82.5289C59.8708 83.1353 56.7704 82.5209 54.2356 80.8208C47.2384 76.1328 41.0438 66.4373 36.1491 57.0271C36.0056 56.9422 35.8383 56.9077 35.6734 56.9291C35.5084 56.9504 35.3551 57.0264 35.2374 57.1451C35.1198 57.2637 35.0446 57.4184 35.0234 57.5849C35.0022 57.7514 35.0364 57.9202 35.1205 58.065C41.0947 68.7699 48.6853 79.8968 56.9655 85.0525C58.4248 85.9573 60.0463 86.5631 61.7376 86.8355C63.4289 87.1079 65.1567 87.0415 66.8226 86.6401C68.4884 86.2386 70.0596 85.51 71.4464 84.4959C72.8332 83.4818 74.0084 82.2019 74.905 80.7295C75.8016 79.2571 76.4021 77.6208 76.672 75.9143C76.9419 74.2077 76.8761 72.4641 76.4783 70.7832C76.0805 69.1023 75.3584 67.5169 74.3534 66.1175C73.3484 64.7182 72.08 63.5323 70.6208 62.6276Z' fill='%23D5D4D8'/%3E%3Cpath d='M85.8925 28.0491C83.6519 25.3945 80.4581 23.7464 77.0135 23.4673C73.5688 23.1881 70.1553 24.3008 67.5235 26.5606C66.3246 27.6147 65.3366 28.8904 64.6127 30.319C64.8388 30.1023 65.0705 29.8913 65.3192 29.6917C66.498 28.7232 67.8557 28.0006 69.3135 27.5659C70.7713 27.1312 72.3001 26.9929 73.8113 27.1592C75.3224 27.3255 76.7859 27.7929 78.1165 28.5345C79.4472 29.276 80.6187 30.2769 81.5629 31.4789C82.5072 32.681 83.2054 34.0603 83.6171 35.5369C84.0289 37.0134 84.1459 38.5578 83.9613 40.0803C83.7768 41.6028 83.2944 43.0732 82.5421 44.4061C81.7899 45.739 80.7828 46.9079 79.5792 47.8449C73.0173 53.0861 62.058 56.029 51.6922 57.8084L51.6074 57.8825C51.4778 57.9889 51.3873 58.136 51.3504 58.3005C51.3135 58.4649 51.3324 58.637 51.404 58.7893C51.4762 58.9429 51.5971 59.0678 51.7476 59.1442C51.8981 59.2207 52.0695 59.2443 52.2348 59.2114C64.1662 56.7875 76.9906 52.9664 84.4174 46.5845C87.0482 44.3235 88.6815 41.1008 88.9581 37.625C89.2348 34.1492 88.1321 30.7048 85.8925 28.0491Z' fill='%23D5D4D8'/%3E%3Cpath d='M56.649 8.35602C56.0177 6.7294 55.0717 5.24598 53.866 3.99237C52.6603 2.73876 51.2192 1.7401 49.6268 1.05467C48.0344 0.369244 46.3227 0.0107821 44.5915 0.000239517C42.8603 -0.010303 41.1443 0.327284 39.5439 0.99327C37.9434 1.65926 36.4905 2.6403 35.2699 3.87914C34.0493 5.11797 33.0856 6.58976 32.4349 8.20857C31.7842 9.82738 31.4596 11.5608 31.4802 13.3075C31.5007 15.0543 31.8659 16.7795 32.5544 18.3822C33.1795 19.8541 34.0751 21.1932 35.194 22.3288C35.047 22.0266 34.9114 21.7186 34.7927 21.3992C34.2388 19.9674 33.9729 18.4387 34.0104 16.9022C34.048 15.3657 34.3881 13.8521 35.0112 12.4496C35.6342 11.047 36.5277 9.78363 37.6394 8.73301C38.7512 7.68238 40.0591 6.86554 41.4868 6.33006C42.9146 5.79458 44.4337 5.55116 45.9556 5.61402C47.4776 5.67688 48.9719 6.04475 50.3515 6.69618C51.7311 7.34761 52.9684 8.26957 53.9914 9.40836C55.0144 10.5472 55.8025 11.88 56.3099 13.3292C59.2207 21.2395 58.599 32.6858 57.0842 43.1569C57.0842 43.2139 57.1351 43.271 57.1577 43.3337C57.2187 43.4914 57.3302 43.624 57.4746 43.7103C57.6189 43.7966 57.7876 43.8318 57.954 43.8101C58.1204 43.7885 58.2748 43.7113 58.3927 43.5909C58.5106 43.4704 58.5852 43.3136 58.6046 43.1455C60.0063 30.9406 60.368 17.4526 56.649 8.35602Z' fill='%23D5D4D8'/%3E%3Cpath d='M37.6695 71.65C37.6148 72.0889 37.5298 72.5234 37.4152 72.9503C36.5737 75.8831 34.6186 78.362 31.9753 79.8479C29.3319 81.3338 26.2141 81.7065 23.2999 80.8849C20.3856 80.0633 17.9108 78.1139 16.4135 75.4606C14.9162 72.8074 14.5177 69.6649 15.3045 66.7168C17.5653 58.5327 24.8168 49.573 32.1984 41.9706C32.2366 41.8076 32.2203 41.6364 32.1519 41.4837C32.0835 41.331 31.967 41.2054 31.8205 41.1266C31.6739 41.0478 31.5057 41.0202 31.342 41.048C31.1782 41.0759 31.0282 41.1576 30.9154 41.2805C22.6748 50.3258 14.5245 61.0193 12.2298 70.5892C11.8279 72.2676 11.7575 74.0095 12.0227 75.7153C12.288 77.4212 12.8835 79.0576 13.7755 80.5312C14.6675 82.0048 15.8383 83.2867 17.2213 84.3036C18.6042 85.3206 20.1721 86.0528 21.8354 86.4584C23.4988 86.8639 25.225 86.9349 26.9155 86.6673C28.6061 86.3997 30.2278 85.7987 31.6882 84.8987C33.1485 83.9986 34.4189 82.8172 35.4268 81.4217C36.4346 80.0263 37.1602 78.4442 37.5621 76.7658C37.9426 75.0857 37.9792 73.3449 37.6695 71.65Z' fill='%23D5D4D8'/%3E%3C/svg%3E%0A";

#[derive(BorshSerialize, BorshStorageKey)]
pub enum StorageKey {
		// STANDARD
    NonFungibleToken, // ACTIVE - self.tokens.owner_by_id located here
		NonFungibleToken2, // INACTIVE - self.tokens_v1.owner_by_id (empty) located here
    Metadata, // ACTIVE - self.metadata located here
		SourceMetadata, // ACTIVE - self.contract_source_metadata located here
    TokenMetadata, // INACTIVE - self.tokens_v1.token_metadata_by_id (empty) located here
		TokenMetadata2, // ACTIVE - self.tokens.token_metadata_by_id located here
    Enumeration, // ACTIVE - self.tokens.tokens_per_owner located here
		Enumeration2, // INACTIVE - self.tokens_v1.tokens_per_owner (empty) located here
    Approval, // ACTIVE - self.tokens.approvals_by_id located here
		Approval2, // INACTIVE - self.tokens_v1.approvals_by_id (empty) located here
		TokensPerOwner { account_hash: Vec<u8> },
		TokenPerOwnerInner { account_id_hash: CryptoHash },
		// CUSTOM
    TokenTypeByTitle,
    TokenTypeById, // INACTIVE - self.token_type_by_id_v1 located here
		TokenTypeById2, // ACTIVE - self.token_type_by_id located here
    TokensByTypeInner { token_type_id: u64 },
		TokenTypeAssetsById,
}

#[near_bindgen]
impl Contract {
    #[init]
    pub fn new_default_meta(owner_id: AccountId) -> Self {
        Self::new(
            owner_id,
            NFTContractMetadata {
                spec: NFT_METADATA_SPEC.to_string(),
                name: "Sonar by Satori".to_string(),
                symbol: "SONAR".to_string(),
                icon: Some(DATA_IMAGE_SVG_NEAR_ICON.to_string()),
                base_uri: None,
                reference: None,
                reference_hash: None,
            },
						"b245d8f7fbe72c250cbabbd16544477f9958be2e".to_string(), // example commit sha
        )
    }

    #[init]
    pub fn new(owner_id: AccountId, metadata: NFTContractMetadata, commit_sha: String) -> Self {
        assert!(!env::state_exists(), "Already initialized");
        metadata.assert_valid();
				let source_metadata = ContractSourceMetadata {
					version: Some("v1-v2-migrate".to_string()), // THIS MUST BE MANUALLY UPDATED ON EACH VERSION CHANGE
					commit_sha: Some(commit_sha), // SHA OF HEAD COMMIT IS QUERIED BY CONTRACT CALLER (SPEARMINT API)
					link: Some("https://github.com/satori-hq/nft-series".to_string()),
				};
        Self {
						tokens_v1: NonFungibleTokenV1::new(
							StorageKey::NonFungibleToken2,
							owner_id.clone(),
							Some(StorageKey::TokenMetadata),
							Some(StorageKey::Enumeration2),
							Some(StorageKey::Approval2),
						),
            tokens: VersionedNonFungibleToken::from(VersionedNonFungibleToken::Current(NonFungibleToken::new(
							StorageKey::NonFungibleToken,
							owner_id.clone(),
							Some(StorageKey::TokenMetadata2),
							Some(StorageKey::Enumeration),
							Some(StorageKey::Approval),
						))),
						token_type_by_id_v1: UnorderedMap::new(StorageKey::TokenTypeById),
						token_type_by_id: UnorderedMap::new(StorageKey::TokenTypeById2),
						token_type_by_title: LookupMap::new(StorageKey::TokenTypeByTitle),
						token_type_assets_by_id: LookupMap::new(StorageKey::TokenTypeAssetsById),
            metadata: LazyOption::new(StorageKey::Metadata, Some(&metadata)),
						contract_source_metadata: LazyOption::new(StorageKey::SourceMetadata, Some(&VersionedContractSourceMetadata::Current(source_metadata))),
        }
    }

		fn tokens(&self) -> &NonFungibleToken {
			match &self.tokens {
					VersionedNonFungibleToken::Current(data) => data,
			}
		}

		fn tokens_mut(&mut self) -> &mut NonFungibleToken {
			match &mut self.tokens {
				VersionedNonFungibleToken::Current(data) => data,
			}
		}

<<<<<<< HEAD
=======
		fn tokens_v1(&self) -> &NonFungibleTokenV1 {
			&self.tokens_v1
		}

		fn tokens_v1_mut(&mut self) -> &mut NonFungibleTokenV1 {
			&mut self.tokens_v1
		}

		/// Add `extra` property to existing TokenMetadata
		#[payable]
		pub fn upgrade_token_metadata(&mut self, token_ids: Vec<TokenId>) {
			let initial_storage_usage = env::storage_usage();
			let owner_id = env::predecessor_account_id();
			assert_eq!(owner_id.clone(), self.tokens().owner_id, "Unauthorized");

			token_ids
				.iter()
				.for_each(|token_id| {
					log!(format!("Token id to migrate: {}", &token_id));
					let old_metadata = TokenMetadataV1 {
						title: None,
						media: None,
						description: None,
						copies: None,
					};
					let v2 = TokenMetadata::from(old_metadata);
					let val = VersionedTokenMetadata::from(VersionedTokenMetadata::Current(v2)); // new token metadata
					self.tokens_mut().token_metadata_by_id
            .as_mut()
            .and_then(|by_id| {
							let inserted = by_id.insert(&token_id, &val);
							log!(format!("Inserted v2 metadata at key/token_id {}", token_id));
							inserted
						});
					self.tokens_v1.token_metadata_by_id.as_mut().unwrap().remove(&token_id);
					log!(format!("Removed v1 metadata at key/token_id {}", token_id));
				});

			let amt_to_refund = if env::storage_usage() > initial_storage_usage { env::storage_usage() - initial_storage_usage } else { initial_storage_usage - env::storage_usage() };
			refund_deposit(amt_to_refund);
		}

		/// Add `asset_count` to existing token types
		#[payable]
		pub fn upgrade_token_types(&mut self) {
			let token_type_ids_v1: Vec<TokenTypeId> = self.token_type_by_id_v1.iter().map(|(token_type_id, _)| token_type_id).collect();
			token_type_ids_v1.iter().for_each(|token_type_id| {
				let token_type_v1 = self.token_type_by_id_v1.get(&token_type_id).unwrap();
				let updated_token_type = TokenType::from(token_type_v1);
				let versioned_token_type = VersionedTokenType::from(VersionedTokenType::Current(updated_token_type));
				log!(format!("inserting updated token type for token type id {}", token_type_id));
				self.token_type_by_id.insert(&token_type_id, &versioned_token_type);
				log!(format!("removing v1 token type for token type id {}", token_type_id));
				self.token_type_by_id_v1.remove(&token_type_id);
			})
		}

		#[payable]
		pub fn patch_media_and_assets_for_token_type(&mut self, token_type_title: TokenTypeTitle, media: String, mut assets: Vec<AssetDetail>) {
			assert!(assets.len() == 1, "Assets must be of length 1"); // existing token types have only one asset
			let token_type_id = self.token_type_by_title.get(&token_type_title).expect("no type");
			let mut versioned_token_type = self.token_type_by_id.get(&token_type_id).expect("token type has not been upgraded yet");
			let mut token_type = versioned_token_type_to_token_type(versioned_token_type);

			token_type.metadata.media = Some(media);

			let num_minted = token_type.tokens.len();
			let supply_remaining = token_type.metadata.copies.unwrap() - num_minted;
			log!(format!("supply remaining: {}", supply_remaining));

			assets[0][1] = supply_remaining.to_string();
			log!(format!("assets: {:#?}", assets));

			// update token metadata
			token_type.tokens.iter().for_each(|token_id| {
				log!(format!("updating metadata for token with id {}", token_id));
				let token_metadata_versioned = self.tokens().token_metadata_by_id.as_ref().unwrap().get(&token_id);
        let mut token_metadata = versioned_token_metadata_to_token_metadata(token_metadata_versioned.unwrap());
				token_metadata.media = Some(assets[0][0].clone());
				self.tokens_mut().token_metadata_by_id
            .as_mut()
            .and_then(|by_id| by_id.insert(&token_id, &VersionedTokenMetadata::from(VersionedTokenMetadata::Current(token_metadata))));
			});

			// update token type
			versioned_token_type = VersionedTokenType::from(VersionedTokenType::Current(token_type));
			log!(format!("inserting updated metadata.media for token type {} with id {}", token_type_title, token_type_id));
			self.token_type_by_id.insert(&token_type_id, &versioned_token_type);

			// update assets for token type
			log!(format!("inserting assets for token type {} with id {}", token_type_title, token_type_id));
			self.token_type_assets_by_id.insert(&token_type_id, &assets);
			log!("done!");
		}

>>>>>>> 722544ce
		/// Update `base_uri` for contract
		#[payable]
		pub fn patch_base_uri(
				&mut self,
				base_uri: Option<String>,
		) {
			let initial_storage_usage = env::storage_usage();
			let owner_id = env::predecessor_account_id();
			assert_eq!(owner_id.clone(), self.tokens().owner_id, "Unauthorized");

			if let Some(base_uri) = base_uri {
				let metadata = self.metadata.get();
				if let Some(mut metadata) = metadata {
					metadata.base_uri = Some(base_uri);
					self.metadata.set(&metadata);
				}
			}
			let amt_to_refund = if env::storage_usage() > initial_storage_usage { env::storage_usage() - initial_storage_usage } else { initial_storage_usage - env::storage_usage() };
			refund_deposit(amt_to_refund);
		}

<<<<<<< HEAD
=======
		#[private]
    #[init(ignore_state)]
    pub fn migrate() -> Self {
        let old_state: ContractV1 = env::state_read().expect("state read failed"); // was stored at StorageKey::Proposals
				let mut new_state = Contract::from(old_state);
				let source_metadata = ContractSourceMetadata {
					version: Some("v1-v2-migrate".to_string()),
					commit_sha: Some("cf9d7cda5b371247461354c716e8b318a742f8b0".to_string()),
					link: Some("https://github.com/satori-hq/nft-series".to_string()),
				};
				new_state.contract_source_metadata.set(&VersionedContractSourceMetadata::from(VersionedContractSourceMetadata::Current(source_metadata)));
				new_state
    }

>>>>>>> 722544ce
}<|MERGE_RESOLUTION|>--- conflicted
+++ resolved
@@ -124,7 +124,7 @@
         assert!(!env::state_exists(), "Already initialized");
         metadata.assert_valid();
 				let source_metadata = ContractSourceMetadata {
-					version: Some("v1-v2-migrate".to_string()), // THIS MUST BE MANUALLY UPDATED ON EACH VERSION CHANGE
+					version: Some("v2".to_string()), // THIS MUST BE MANUALLY UPDATED ON EACH VERSION CHANGE
 					commit_sha: Some(commit_sha), // SHA OF HEAD COMMIT IS QUERIED BY CONTRACT CALLER (SPEARMINT API)
 					link: Some("https://github.com/satori-hq/nft-series".to_string()),
 				};
@@ -164,104 +164,6 @@
 			}
 		}
 
-<<<<<<< HEAD
-=======
-		fn tokens_v1(&self) -> &NonFungibleTokenV1 {
-			&self.tokens_v1
-		}
-
-		fn tokens_v1_mut(&mut self) -> &mut NonFungibleTokenV1 {
-			&mut self.tokens_v1
-		}
-
-		/// Add `extra` property to existing TokenMetadata
-		#[payable]
-		pub fn upgrade_token_metadata(&mut self, token_ids: Vec<TokenId>) {
-			let initial_storage_usage = env::storage_usage();
-			let owner_id = env::predecessor_account_id();
-			assert_eq!(owner_id.clone(), self.tokens().owner_id, "Unauthorized");
-
-			token_ids
-				.iter()
-				.for_each(|token_id| {
-					log!(format!("Token id to migrate: {}", &token_id));
-					let old_metadata = TokenMetadataV1 {
-						title: None,
-						media: None,
-						description: None,
-						copies: None,
-					};
-					let v2 = TokenMetadata::from(old_metadata);
-					let val = VersionedTokenMetadata::from(VersionedTokenMetadata::Current(v2)); // new token metadata
-					self.tokens_mut().token_metadata_by_id
-            .as_mut()
-            .and_then(|by_id| {
-							let inserted = by_id.insert(&token_id, &val);
-							log!(format!("Inserted v2 metadata at key/token_id {}", token_id));
-							inserted
-						});
-					self.tokens_v1.token_metadata_by_id.as_mut().unwrap().remove(&token_id);
-					log!(format!("Removed v1 metadata at key/token_id {}", token_id));
-				});
-
-			let amt_to_refund = if env::storage_usage() > initial_storage_usage { env::storage_usage() - initial_storage_usage } else { initial_storage_usage - env::storage_usage() };
-			refund_deposit(amt_to_refund);
-		}
-
-		/// Add `asset_count` to existing token types
-		#[payable]
-		pub fn upgrade_token_types(&mut self) {
-			let token_type_ids_v1: Vec<TokenTypeId> = self.token_type_by_id_v1.iter().map(|(token_type_id, _)| token_type_id).collect();
-			token_type_ids_v1.iter().for_each(|token_type_id| {
-				let token_type_v1 = self.token_type_by_id_v1.get(&token_type_id).unwrap();
-				let updated_token_type = TokenType::from(token_type_v1);
-				let versioned_token_type = VersionedTokenType::from(VersionedTokenType::Current(updated_token_type));
-				log!(format!("inserting updated token type for token type id {}", token_type_id));
-				self.token_type_by_id.insert(&token_type_id, &versioned_token_type);
-				log!(format!("removing v1 token type for token type id {}", token_type_id));
-				self.token_type_by_id_v1.remove(&token_type_id);
-			})
-		}
-
-		#[payable]
-		pub fn patch_media_and_assets_for_token_type(&mut self, token_type_title: TokenTypeTitle, media: String, mut assets: Vec<AssetDetail>) {
-			assert!(assets.len() == 1, "Assets must be of length 1"); // existing token types have only one asset
-			let token_type_id = self.token_type_by_title.get(&token_type_title).expect("no type");
-			let mut versioned_token_type = self.token_type_by_id.get(&token_type_id).expect("token type has not been upgraded yet");
-			let mut token_type = versioned_token_type_to_token_type(versioned_token_type);
-
-			token_type.metadata.media = Some(media);
-
-			let num_minted = token_type.tokens.len();
-			let supply_remaining = token_type.metadata.copies.unwrap() - num_minted;
-			log!(format!("supply remaining: {}", supply_remaining));
-
-			assets[0][1] = supply_remaining.to_string();
-			log!(format!("assets: {:#?}", assets));
-
-			// update token metadata
-			token_type.tokens.iter().for_each(|token_id| {
-				log!(format!("updating metadata for token with id {}", token_id));
-				let token_metadata_versioned = self.tokens().token_metadata_by_id.as_ref().unwrap().get(&token_id);
-        let mut token_metadata = versioned_token_metadata_to_token_metadata(token_metadata_versioned.unwrap());
-				token_metadata.media = Some(assets[0][0].clone());
-				self.tokens_mut().token_metadata_by_id
-            .as_mut()
-            .and_then(|by_id| by_id.insert(&token_id, &VersionedTokenMetadata::from(VersionedTokenMetadata::Current(token_metadata))));
-			});
-
-			// update token type
-			versioned_token_type = VersionedTokenType::from(VersionedTokenType::Current(token_type));
-			log!(format!("inserting updated metadata.media for token type {} with id {}", token_type_title, token_type_id));
-			self.token_type_by_id.insert(&token_type_id, &versioned_token_type);
-
-			// update assets for token type
-			log!(format!("inserting assets for token type {} with id {}", token_type_title, token_type_id));
-			self.token_type_assets_by_id.insert(&token_type_id, &assets);
-			log!("done!");
-		}
-
->>>>>>> 722544ce
 		/// Update `base_uri` for contract
 		#[payable]
 		pub fn patch_base_uri(
@@ -283,21 +185,4 @@
 			refund_deposit(amt_to_refund);
 		}
 
-<<<<<<< HEAD
-=======
-		#[private]
-    #[init(ignore_state)]
-    pub fn migrate() -> Self {
-        let old_state: ContractV1 = env::state_read().expect("state read failed"); // was stored at StorageKey::Proposals
-				let mut new_state = Contract::from(old_state);
-				let source_metadata = ContractSourceMetadata {
-					version: Some("v1-v2-migrate".to_string()),
-					commit_sha: Some("cf9d7cda5b371247461354c716e8b318a742f8b0".to_string()),
-					link: Some("https://github.com/satori-hq/nft-series".to_string()),
-				};
-				new_state.contract_source_metadata.set(&VersionedContractSourceMetadata::from(VersionedContractSourceMetadata::Current(source_metadata)));
-				new_state
-    }
-
->>>>>>> 722544ce
 }